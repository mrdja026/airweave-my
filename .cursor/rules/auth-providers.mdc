---
globs: **/auth_providers/**
alwaysApply: false
---
# Airweave Auth Providers

## Overview
Auth providers enable third-party services (Pipedream, Composio) to supply credentials for source connections, eliminating manual credential management and enabling OAuth at scale for agent developers who are already using these connector providers.

## Architecture

### Core Components
```
platform/auth_providers/
├── _base.py              # BaseAuthProvider abstract class
├── pipedream.py          # OAuth2 provider (tokens expire in 3600s)
├── composio.py           # API key provider
└── klavis.py             # Future provider
```

### Provider Registration
```python
@auth_provider(
    name="Pipedream",
    short_name="pipedream",
    auth_type=AuthType.oauth2_with_refresh,
    auth_config_class="PipedreamAuthConfig",
    config_class="PipedreamConfig"
)
class PipedreamAuthProvider(BaseAuthProvider):
    async def create(credentials, config): ...
    async def get_creds_for_source(source_short_name, fields): ...
```

### Provider Configuration
Providers have several configuration mechanisms:

#### Field Mappings
Map between Airweave and external service naming:
```python
# Map Airweave field names to provider field names
FIELD_NAME_MAPPING = {"api_key": "generic_api_key", "personal_access_token": "access_token"}

# Map Airweave source names to provider source names (only needed when names differ)
SLUG_NAME_MAPPING = {"google_drive": "googledrive", "outlook_mail": "outlook"}
```

#### Source Support Configuration
Providers control which sources they support:
```python
<<<<<<< HEAD
FIELD_NAME_MAPPING = {"api_key": "generic_api_key"}
SLUG_NAME_MAPPING = {
    "google_drive": "googledrive",
    "outlook_calendar": "outlook",
    "onedrive": "one_drive",
    "sharepoint": "one_drive",  # SharePoint uses OneDrive integration (same Graph API)
    "teams": "microsoft_teams",
}
=======
# List of sources this provider DOES NOT support
BLOCKED_SOURCES = ["github", "confluence", "jira", "bitbucket", "ctti"]
>>>>>>> 78da09a7
```

## Integration with TokenManager

The `TokenManager` class orchestrates token refresh during long-running syncs:

### Initialization
```python
# SyncFactory creates TokenManager with optional auth provider
token_manager = TokenManager(
    db=db,
    source_connection=connection,
    auth_provider_instance=auth_provider,  # Optional
    initial_credentials=credentials
)
```

### Refresh Flow
1. **Check refresh capability** (`_determine_refresh_capability()`):
   - Direct injection tokens → no refresh
   - Auth provider present → always refreshable
   - Standard OAuth → attempt refresh

2. **Proactive refresh** (`get_valid_token()`):
   - Refreshes tokens every 25 minutes (before 1-hour expiry)
   - Uses async lock to prevent concurrent refreshes
   - Falls back to stored token if refresh fails

3. **Auth provider refresh** (`_refresh_via_auth_provider()`):
   ```python
   # TokenManager calls auth provider for fresh credentials
   fresh_creds = await auth_provider.get_creds_for_source(
       source_short_name="slack",
       source_auth_config_fields=["access_token", "refresh_token"]
   )
   # Updates database with new credentials
   await crud.integration_credential.update(db, credential, fresh_creds)
   ```

4. **Fallback OAuth refresh** (`_refresh_via_oauth()`):
   - Uses oauth2_service if no auth provider
   - Creates separate DB session to avoid transaction issues

### Credential Priority (in SyncFactory)
1. Direct token injection (highest)
2. Auth provider instance
3. Database credentials with OAuth refresh

## Database Schema
- **auth_providers**: Provider definitions from decorators
- **auth_provider_connections**: User's configured providers (encrypted)
- **source_connections**: Links to auth provider via `auth_provider_connection_id`
# Airweave Auth Providers


### Pipedream Proxy Authentication

Pipedream supports two authentication modes depending on the OAuth client type:

#### Direct Mode (Custom OAuth Clients)
- Used when accounts are connected via custom OAuth clients
- Credentials are retrievable and used directly by sources
- Standard authentication flow

#### Proxy Mode (Default OAuth Clients)
- Required when using Pipedream's default OAuth client
- Credentials are not exposed for security
- All API requests route through Pipedream's proxy endpoint
- Pipedream injects authentication credentials server-side

The system automatically detects which mode to use:
1. Attempts to retrieve credentials
2. If unavailable (default OAuth), switches to proxy mode
3. Sources use `PipedreamProxyClient` transparently

**Benefits:**
- Supports both custom and default OAuth clients
- Maintains security for default OAuth credentials
- Transparent to source implementations (same API)
- No code changes needed in individual sources

**Technical Details:**
- Proxy URL: `https://api.pipedream.com/v1/connect/{project_id}/proxy/{encoded_url}`
- Auth headers stripped and injected by Pipedream
- Non-auth headers forwarded with `x-pd-proxy-` prefix<|MERGE_RESOLUTION|>--- conflicted
+++ resolved
@@ -45,23 +45,6 @@
 SLUG_NAME_MAPPING = {"google_drive": "googledrive", "outlook_mail": "outlook"}
 ```
 
-#### Source Support Configuration
-Providers control which sources they support:
-```python
-<<<<<<< HEAD
-FIELD_NAME_MAPPING = {"api_key": "generic_api_key"}
-SLUG_NAME_MAPPING = {
-    "google_drive": "googledrive",
-    "outlook_calendar": "outlook",
-    "onedrive": "one_drive",
-    "sharepoint": "one_drive",  # SharePoint uses OneDrive integration (same Graph API)
-    "teams": "microsoft_teams",
-}
-=======
-# List of sources this provider DOES NOT support
-BLOCKED_SOURCES = ["github", "confluence", "jira", "bitbucket", "ctti"]
->>>>>>> 78da09a7
-```
 
 ## Integration with TokenManager
 
