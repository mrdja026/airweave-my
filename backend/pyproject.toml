[tool.poetry]
name = "airweave"
version = "0.1.0"
description = "Make any app searchable - Universal search and agent integration tool"
authors = ["Rauf Akdemir <rauf@airweave.ai>", "Lennert Jansen <lennert@airweave.ai>"]
packages = [{include = "airweave"}]

[tool.poetry.dependencies]
python = "^3.11"
fastapi = "^0.115.12"
uvicorn = {extras = ["standard"], version = "^0.27.0"}
sqlalchemy = {extras = ["asyncio"], version = "^2.0.25"}
alembic = "^1.13.1"
asyncpg = "^0.29.0"
pydantic = {extras = ["email"], version = "^2.5.3"}
python-jose = {extras = ["cryptography"], version = "^3.3.0"}
passlib = {extras = ["bcrypt"], version = "^1.7.4"}
python-multipart = "^0.0.6"
python-dotenv = "^1.0.0"
httpx = "^0.28.0"
redis = {extras = ["hiredis"], version = "^5.0.1"}
tenacity = "^8.2.3"
structlog = "^24.1.0"
pydantic-settings = "^2.7.0"
psycopg2-binary = "^2.9.10"
weaviate = "^0.1.2"
weaviate-client = "^4.10.2"
markitdown = "^0.0.1a3"
neo4j = "^5.27.0"
pyodbc = "^5.2.0"
aiomysql = "^0.2.0"
aiosqlite = "^0.21.0"
aioodbc = "^0.5.0"
oracledb = "^2.5.1"
aiofiles = "^24.1.0"
croniter = "^6.0.0"
qdrant-client = "^1.13.3"
openai = "^1.10.0"
mistralai = "^1.7.0"
chonkie = {extras = ["code"], version = "^1.0.6"}
tiktoken = "^0.5.1"
fastapi-auth0 = "^0.5.0"
chardet = "^5.2.0"
anthropic = "^0.50.0"
azure-keyvault = "^4.2.0"
<<<<<<< HEAD
firecrawl-py = "^2.7.0"
=======
temporalio = "^1.8.0"
>>>>>>> 4c0af017

[tool.poetry.group.dev.dependencies]
pytest = "^8.0.0"
pytest-asyncio = "^0.23.5"
pytest-cov = "^4.1.0"
black = "^24.1.1"
isort = "^5.13.2"
mypy = "^1.8.0"
ruff = "^0.9.6"
pre-commit = "^3.6.0"
httpx = "^0.28.0"
faker = "^22.5.1"
aioresponses = "^0.7.6"
types-python-jose = "^3.3.4"
types-passlib = "^1.7.7"
mcp = "^1.3.0"
vulture = "^2.10"

[build-system]
requires = ["poetry-core"]
build-backend = "poetry.core.masonry.api"

[tool.black]
line-length = 88
target-version = ['py311']
include = '\.pyi?$'


[tool.isort]
profile = "black"
multi_line_output = 3
include_trailing_comma = true
force_grid_wrap = 0
use_parentheses = true
ensure_newline_before_comments = true
line_length = 100
extend_skip = ["backend (old, neena, only for inspiration)"]


[tool.mypy]
python_version = "3.11"
warn_return_any = true
warn_unused_configs = true
disallow_untyped_defs = true
check_untyped_defs = true

[tool.ruff]
line-length = 100
target-version = "py311"
extend-exclude = ["alembic", "local.py", "fern/**", "tests"]

[tool.ruff.lint]
select = [
    "E",  # pycodestyle errors
    "W",  # pycodestyle warnings
    "F",  # pyflakes
    "I",  # isort
    "C",  # flake8-comprehensions
    "B",  # flake8-bugbear
    "D",  # flake8-docstrings
]
ignore = ["B008"]  # ignore fastapi dependency injection warning

[tool.ruff.lint.pydocstyle]
convention = "google"

[tool.ruff.lint.per-file-ignores]
"__init__.py" = ["D104"]

[tool.ruff.format]
quote-style = "double"
indent-style = "space"
line-ending = "auto"
docstring-code-format = true

[tool.pytest.ini_options]
asyncio_mode = "auto"
testpaths = ["tests"]
python_files = ["test_*.py", "*_test.py"]
addopts = "-v --cov=airweave --cov-report=term-missing --cov-report=xml:coverage.xml"
markers = [
    "unit: mark a test as a unit test",
    "integration: mark a test as an integration test",
    "e2e: mark a test as an end-to-end test",
    "slow: mark a test as slow running"
]
extend-exclude = ["backend (old, neena, only for inspiration)"]<|MERGE_RESOLUTION|>--- conflicted
+++ resolved
@@ -43,11 +43,8 @@
 chardet = "^5.2.0"
 anthropic = "^0.50.0"
 azure-keyvault = "^4.2.0"
-<<<<<<< HEAD
 firecrawl-py = "^2.7.0"
-=======
 temporalio = "^1.8.0"
->>>>>>> 4c0af017
 
 [tool.poetry.group.dev.dependencies]
 pytest = "^8.0.0"
