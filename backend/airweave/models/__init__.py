--- conflicted
+++ resolved
@@ -16,12 +16,9 @@
 from .integration_credential import IntegrationCredential
 from .organization import Organization
 from .organization_billing import OrganizationBilling
-<<<<<<< HEAD
-from .search_query import SearchQuery
-=======
 from .pg_field_catalog import PgFieldCatalogColumn, PgFieldCatalogTable
 from .redirect_session import RedirectSession
->>>>>>> 025c7404
+from .search_query import SearchQuery
 from .source import Source
 from .source_connection import SourceConnection
 from .sync import Sync
@@ -51,13 +48,10 @@
     "IntegrationCredential",
     "Organization",
     "OrganizationBilling",
-<<<<<<< HEAD
-    "SearchQuery",
-=======
     "PgFieldCatalogColumn",
     "PgFieldCatalogTable",
     "RedirectSession",
->>>>>>> 025c7404
+    "SearchQuery",
     "Source",
     "SourceConnection",
     "Sync",
