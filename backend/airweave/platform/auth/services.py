--- conflicted
+++ resolved
@@ -157,190 +157,150 @@
             integration_config=oauth2_settings,
         )
 
-    @staticmethod
-    async def generate_auth_url_with_redirect(
-        oauth2_settings: OAuth2Settings,
-        *,
-        redirect_uri: str,
-        client_id: Optional[str] = None,
-        state: Optional[str] = None,
-<<<<<<< HEAD
-        template_configs: Optional[dict] = None,
-    ) -> str:
-        """Generate an OAuth2 authorization URL but force a specific redirect_uri and include state.
-
-        Useful for API-hosted callback flows.
-
-        Args:
-            oauth2_settings: The OAuth2 settings for the integration
-            redirect_uri: The redirect URI to use
-            client_id: Optional client ID to override the default
-            state: Optional state token
-            template_configs: Optional config fields for URL templates (e.g., instance_url)
-
-        Returns:
-            The authorization URL
-
-        Raises:
-            ValueError: If template URL requires template_configs but it's missing
-=======
-    ) -> Tuple[str, Optional[str]]:
-        """Generate an OAuth2 authorization URL with PKCE support if required.
-
-        For providers that require PKCE (e.g., Airtable), this method generates
-        a code_verifier and includes the corresponding code_challenge in the
-        authorization URL. The code_verifier must be stored and sent during
-        token exchange.
-
-        Args:
-        ----
-            oauth2_settings: The OAuth2 settings for the integration
-            redirect_uri: The redirect URI for the OAuth callback
-            client_id: Optional client ID to override the default
-            state: Optional state token for CSRF protection
-
-        Returns:
-        -------
-            Tuple[str, Optional[str]]: (authorization_url, code_verifier)
-                - authorization_url: The complete URL to redirect the user to
-                - code_verifier: The PKCE code verifier if PKCE is required, None otherwise
-
->>>>>>> 27c96e44
-        """
-        if not client_id:
-            client_id = oauth2_settings.client_id
-
-        # Render URL if it's a template
-        if oauth2_settings.url_template:
-            if not template_configs:
-                raise ValueError(
-                    f"template_configs needed for templated OAuth URLs "
-                    f"({oauth2_settings.integration_short_name})"
-                )
-            try:
-                auth_url_base = oauth2_settings.render_url(**template_configs)
-            except KeyError as e:
-                raise ValueError(
-                    f"Missing template variable {e} for {oauth2_settings.integration_short_name}"
-                ) from e
-        else:
-            auth_url_base = oauth2_settings.url
-
-        params = {
-            "response_type": "code",
-            "client_id": client_id,
-            "redirect_uri": redirect_uri,
-            **(oauth2_settings.additional_frontend_params or {}),
-        }
-        if state:
-            params["state"] = state
-        if oauth2_settings.scope:
-            params["scope"] = oauth2_settings.scope
-
-<<<<<<< HEAD
-        return f"{auth_url_base}?{urlencode(params)}"
-=======
-        # Generate PKCE parameters if required by the provider
-        code_verifier = None
-        if oauth2_settings.requires_pkce:
-            code_verifier, code_challenge = OAuth2Service._generate_pkce_challenge_pair()
-            params["code_challenge"] = code_challenge
-            params["code_challenge_method"] = "S256"
-
-        auth_url = f"{oauth2_settings.url}?{urlencode(params)}"
-        return auth_url, code_verifier
->>>>>>> 27c96e44
-
-    @staticmethod
-    async def exchange_authorization_code_for_token_with_redirect(
-        ctx: ApiContext,
-        *,
-        source_short_name: str,
-        code: str,
-        redirect_uri: str,
-        client_id: Optional[str] = None,
-        client_secret: Optional[str] = None,
-<<<<<<< HEAD
-        template_configs: Optional[dict] = None,
-    ) -> OAuth2TokenResponse:
-        """Exchange an OAuth2 code using an explicit redirect_uri.
-
-        Must match the one used in auth.
-
-        Args:
-            ctx: The API context
-            source_short_name: The short name of the integration
-            code: The authorization code
-            redirect_uri: The redirect URI
-            client_id: Optional client ID
-            client_secret: Optional client secret
-            template_configs: Optional config fields for URL templates
-
-        Returns:
-            OAuth2TokenResponse with tokens
-
-        Raises:
-            HTTPException: If settings not found or token exchange fails
-=======
-        code_verifier: Optional[str] = None,
-    ) -> OAuth2TokenResponse:
-        """Exchange an OAuth2 code using an explicit redirect_uri.
-
-        Args:
-        ----
-            ctx: The API context
-            source_short_name: The short name of the integration
-            code: The authorization code from the OAuth provider
-            redirect_uri: Must match the one used in authorization request
-            client_id: Optional client ID override
-            client_secret: Optional client secret override
-            code_verifier: PKCE code verifier (required if provider uses PKCE)
-
-        Returns:
-        -------
-            OAuth2TokenResponse: The response containing the access token and other details
-
-        Raises:
-        ------
-            HTTPException: If settings not found or token exchange fails
-
->>>>>>> 27c96e44
-        """
+@staticmethod
+async def generate_auth_url_with_redirect(
+    oauth2_settings: OAuth2Settings,
+    *,
+    redirect_uri: str,
+    client_id: Optional[str] = None,
+    state: Optional[str] = None,
+    template_configs: Optional[dict] = None,
+) -> Tuple[str, Optional[str]]:
+    """Generate an OAuth2 authorization URL with PKCE support if required.
+
+    For providers that require PKCE (e.g., Airtable), this method generates
+    a code_verifier and includes the corresponding code_challenge in the
+    authorization URL. The code_verifier must be stored and sent during
+    token exchange.
+
+    Args:
+    ----
+        oauth2_settings: The OAuth2 settings for the integration
+        redirect_uri: The redirect URI for the OAuth callback
+        client_id: Optional client ID to override the default
+        state: Optional state token for CSRF protection
+        template_configs: Optional config fields for URL templates (e.g., instance_url)
+
+    Returns:
+    -------
+        Tuple[str, Optional[str]]: (authorization_url, code_verifier)
+            - authorization_url: The complete URL to redirect the user to
+            - code_verifier: The PKCE code verifier if PKCE is required, None otherwise
+
+    Raises:
+    ------
+        ValueError: If template URL requires template_configs but it's missing
+    """
+    if not client_id:
+        client_id = oauth2_settings.client_id
+
+    # Render URL if it's a template
+    if oauth2_settings.url_template:
+        if not template_configs:
+            raise ValueError(
+                f"template_configs needed for templated OAuth URLs "
+                f"({oauth2_settings.integration_short_name})"
+            )
         try:
-            oauth2_settings = await integration_settings.get_by_short_name(source_short_name)
+            auth_url_base = oauth2_settings.render_url(**template_configs)
         except KeyError as e:
-            raise HTTPException(
-                status_code=404, detail=f"Settings not found for source: {source_short_name}"
+            raise ValueError(
+                f"Missing template variable {e} for {oauth2_settings.integration_short_name}"
             ) from e
-
-        # Render backend URL if it's a template
-        if getattr(oauth2_settings, "backend_url_template", False):
-            if not template_configs:
-                raise ValueError(f"template_configs needed for {source_short_name}")
-            try:
-                backend_url = oauth2_settings.render_backend_url(**template_configs)
-            except KeyError as e:
-                raise ValueError(
-                    f"Missing template variable {e} in template_configs for token exchange"
-                ) from e
-        else:
-            backend_url = oauth2_settings.backend_url
-
-        if not client_id:
-            client_id = oauth2_settings.client_id
-        if not client_secret:
-            client_secret = oauth2_settings.client_secret
-
-        return await OAuth2Service._exchange_code(
-            logger=ctx.logger,
-            code=code,
-            redirect_uri=redirect_uri,
-            client_id=client_id,
-            client_secret=client_secret,
-            backend_url=backend_url,
-            integration_config=oauth2_settings,
-            code_verifier=code_verifier,
-        )
+    else:
+        auth_url_base = oauth2_settings.url
+
+    params = {
+        "response_type": "code",
+        "client_id": client_id,
+        "redirect_uri": redirect_uri,
+        **(oauth2_settings.additional_frontend_params or {}),
+    }
+    if state:
+        params["state"] = state
+    if oauth2_settings.scope:
+        params["scope"] = oauth2_settings.scope
+
+    # Generate PKCE parameters if required by the provider
+    code_verifier = None
+    if oauth2_settings.requires_pkce:
+        code_verifier, code_challenge = OAuth2Service._generate_pkce_challenge_pair()
+        params["code_challenge"] = code_challenge
+        params["code_challenge_method"] = "S256"
+
+    auth_url = f"{auth_url_base}?{urlencode(params)}"
+    return auth_url, code_verifier
+
+
+@staticmethod
+async def exchange_authorization_code_for_token_with_redirect(
+    ctx: ApiContext,
+    *,
+    source_short_name: str,
+    code: str,
+    redirect_uri: str,
+    client_id: Optional[str] = None,
+    client_secret: Optional[str] = None,
+    template_configs: Optional[dict] = None,
+    code_verifier: Optional[str] = None,
+) -> OAuth2TokenResponse:
+    """Exchange an OAuth2 code using an explicit redirect_uri.
+
+    Args:
+    ----
+        ctx: The API context
+        source_short_name: The short name of the integration
+        code: The authorization code from the OAuth provider
+        redirect_uri: Must match the one used in authorization request
+        client_id: Optional client ID override
+        client_secret: Optional client secret override
+        template_configs: Optional config fields for URL templates
+        code_verifier: PKCE code verifier (required if provider uses PKCE)
+
+    Returns:
+    -------
+        OAuth2TokenResponse: The response containing the access token and other details
+
+    Raises:
+    ------
+        HTTPException: If settings not found or token exchange fails
+        ValueError: If template URL requires template_configs but it's missing
+    """
+    try:
+        oauth2_settings = await integration_settings.get_by_short_name(source_short_name)
+    except KeyError as e:
+        raise HTTPException(
+            status_code=404, detail=f"Settings not found for source: {source_short_name}"
+        ) from e
+
+    # Render backend URL if it's a template
+    if getattr(oauth2_settings, "backend_url_template", False):
+        if not template_configs:
+            raise ValueError(f"template_configs needed for {source_short_name}")
+        try:
+            backend_url = oauth2_settings.render_backend_url(**template_configs)
+        except KeyError as e:
+            raise ValueError(
+                f"Missing template variable {e} in template_configs for token exchange"
+            ) from e
+    else:
+        backend_url = oauth2_settings.backend_url
+
+    if not client_id:
+        client_id = oauth2_settings.client_id
+    if not client_secret:
+        client_secret = oauth2_settings.client_secret
+
+    return await OAuth2Service._exchange_code(
+        logger=ctx.logger,
+        code=code,
+        redirect_uri=redirect_uri,
+        client_id=client_id,
+        client_secret=client_secret,
+        backend_url=backend_url,
+        integration_config=oauth2_settings,
+        code_verifier=code_verifier,
+    )
 
     @staticmethod
     async def refresh_access_token(
@@ -816,16 +776,6 @@
             payload["code_verifier"] = code_verifier
             logger.debug("Including PKCE code_verifier in token exchange request")
 
-        # Log request details for debugging
-        logger.info(f"DEBUG - Using redirect_uri: {redirect_uri}")
-        logger.info(f"DEBUG - Using client_id: {client_id}")
-        logger.info(f"DEBUG - Code length: {len(code)}")
-<<<<<<< HEAD
-        logger.info(f"DEBUG - Backend URL: {backend_url}")
-=======
-        logger.info(f"DEBUG - Backend URL: {integration_config.backend_url}")
-        logger.info(f"DEBUG - PKCE enabled: {code_verifier is not None}")
->>>>>>> 27c96e44
 
         if integration_config.client_credential_location == "header":
             encoded_credentials = OAuth2Service._encode_client_credentials(client_id, client_secret)
