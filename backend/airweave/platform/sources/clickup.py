--- conflicted
+++ resolved
@@ -26,17 +26,12 @@
 @source(
     name="ClickUp",
     short_name="clickup",
-<<<<<<< HEAD
-    auth_methods=[AuthenticationMethod.OAUTH_BROWSER, AuthenticationMethod.OAUTH_TOKEN],
-    oauth_type=OAuthType.ACCESS_ONLY,
-=======
     auth_methods=[
         AuthenticationMethod.OAUTH_BROWSER,
         AuthenticationMethod.OAUTH_TOKEN,
         AuthenticationMethod.AUTH_PROVIDER,
     ],
-    oauth_type=OAuthType.WITH_REFRESH,
->>>>>>> 7d672978
+    oauth_type=OAuthType.ACCESS_ONLY,
     auth_config_class="ClickUpAuthConfig",
     config_class="ClickUpConfig",
     labels=["Project Management"],
