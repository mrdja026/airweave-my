"""API endpoints for collections."""

from typing import List

from fastapi import BackgroundTasks, Depends, HTTPException, Path, Query
from sqlalchemy.ext.asyncio import AsyncSession

from airweave import crud, schemas
from airweave.api import deps
from airweave.api.examples import create_collection_list_response, create_job_list_response
from airweave.api.router import TrailingSlashRouter
from airweave.core.collection_service import collection_service
from airweave.core.logging import ContextualLogger
<<<<<<< HEAD
from airweave.core.search_service import ResponseType, search_service
=======
from airweave.core.search_service import search_service
>>>>>>> ef9e1a03
from airweave.core.source_connection_service import source_connection_service
from airweave.core.sync_service import sync_service
from airweave.core.temporal_service import temporal_service
from airweave.schemas.auth import AuthContext
from airweave.schemas.search import QueryExpansionStrategy, ResponseType

router = TrailingSlashRouter()


@router.get(
    "/",
    response_model=List[schemas.Collection],
    responses=create_collection_list_response(
        ["finance_data"],
        "Finance data collection",
    ),
)
async def list_collections(
    skip: int = Query(0, description="Number of collections to skip for pagination"),
    limit: int = Query(
        100, description="Maximum number of collections to return (1-1000)", le=1000, ge=1
    ),
    db: AsyncSession = Depends(deps.get_db),
    auth_context: AuthContext = Depends(deps.get_auth_context),
) -> List[schemas.Collection]:
    """List all collections that belong to your organization."""
    return await crud.collection.get_multi(
        db,
        auth_context=auth_context,
        skip=skip,
        limit=limit,
    )


@router.post("/", response_model=schemas.Collection)
async def create_collection(
    collection: schemas.CollectionCreate,
    db: AsyncSession = Depends(deps.get_db),
    auth_context: AuthContext = Depends(deps.get_auth_context),
) -> schemas.Collection:
    """Create a new collection.

    <br/><br/>
    The newly created collection is initially empty and does not contain any data
    until you explicitly add source connections to it.
    """
    return await collection_service.create(db, collection_in=collection, auth_context=auth_context)


@router.get("/{readable_id}", response_model=schemas.Collection)
async def get_collection(
    readable_id: str = Path(
        ...,
        description="The unique readable identifier of the collection (e.g., 'finance-data-ab123')",
    ),
    db: AsyncSession = Depends(deps.get_db),
    auth_context: AuthContext = Depends(deps.get_auth_context),
) -> schemas.Collection:
    """Retrieve a specific collection by its readable ID."""
    db_obj = await crud.collection.get_by_readable_id(
        db, readable_id=readable_id, auth_context=auth_context
    )
    if db_obj is None:
        raise HTTPException(status_code=404, detail="Collection not found")
    return db_obj


@router.put("/{readable_id}", response_model=schemas.Collection)
async def update_collection(
    collection: schemas.CollectionUpdate,
    readable_id: str = Path(
        ..., description="The unique readable identifier of the collection to update"
    ),
    db: AsyncSession = Depends(deps.get_db),
    auth_context: AuthContext = Depends(deps.get_auth_context),
) -> schemas.Collection:
    """Update a collection's properties.

    <br/><br/>
    Modifies the display name of an existing collection.
    Note that the readable ID cannot be changed after creation to maintain stable
    API endpoints and preserve any existing integrations or bookmarks.
    """
    db_obj = await crud.collection.get_by_readable_id(
        db, readable_id=readable_id, auth_context=auth_context
    )
    if db_obj is None:
        raise HTTPException(status_code=404, detail="Collection not found")
    return await crud.collection.update(
        db, db_obj=db_obj, obj_in=collection, auth_context=auth_context
    )


@router.delete("/{readable_id}", response_model=schemas.Collection)
async def delete_collection(
    readable_id: str = Path(
        ..., description="The unique readable identifier of the collection to delete"
    ),
    delete_data: bool = Query(
        False,
        description="Whether to also delete all associated data from destination systems",
    ),
    db: AsyncSession = Depends(deps.get_db),
    auth_context: AuthContext = Depends(deps.get_auth_context),
) -> schemas.Collection:
    """Delete a collection and optionally its associated data.

    <br/><br/>
    Permanently removes a collection from your organization. By default, this only
    deletes the collection metadata while preserving the actual data in the
    destination systems.<br/><br/>All source connections within this collection
    will also be deleted as part of the cleanup process.
    """
    # Find the collection
    db_obj = await crud.collection.get_by_readable_id(
        db, readable_id=readable_id, auth_context=auth_context
    )
    if db_obj is None:
        raise HTTPException(status_code=404, detail="Collection not found")

    # If delete_data is true, we need to delete data in destination systems
    # before deleting the collection (which will cascade delete source connections)
    if delete_data:
        # Note: This should be moved to a service method that can properly
        # handle the destination data deletion without requiring multiple queries
        pass

    # Delete the collection - CASCADE will handle all child objects
    return await crud.collection.remove(db, id=db_obj.id, auth_context=auth_context)


@router.get("/{readable_id}/search", response_model=schemas.SearchResponse)
async def search_collection(
    readable_id: str = Path(
        ..., description="The unique readable identifier of the collection to search"
    ),
    query: str = Query(
        ...,
        description="The search query text to find relevant documents and data",
        examples=["customer payment issues", "Q4 revenue trends", "support tickets about billing"],
    ),
    response_type: ResponseType = Query(
        ResponseType.RAW,
        description=(
            "Format of the response: 'raw' returns search results, "
            "'completion' returns AI-generated answers"
        ),
        examples=["raw", "completion"],
    ),
    db: AsyncSession = Depends(deps.get_db),
    auth_context: AuthContext = Depends(deps.get_auth_context),
    logger: ContextualLogger = Depends(deps.get_logger),
) -> schemas.SearchResponse:
    """Search across all data sources within the specified collection."""
    logger.info(
        f"Searching collection {readable_id} with query: {query} "
        f"with response_type: {response_type}."
    )
    try:
        return await search_service.search(
            db,
            readable_id=readable_id,
            query=query,
            auth_context=auth_context,
            response_type=response_type,
            logger=logger,
<<<<<<< HEAD
=======
            expansion_strategy=QueryExpansionStrategy.AUTO,
>>>>>>> ef9e1a03
        )
    except Exception as e:
        logger.error(f"Search error for collection {readable_id}: {str(e)}")

        # Check if it's a connection error
        error_message = str(e).lower()
        if (
            "connection" in error_message
            or "refused" in error_message
            or "timeout" in error_message
        ):
            raise HTTPException(
                status_code=503,
                detail="Vector database service is currently unavailable. Please try again later.",
            ) from e
        elif "not found" in error_message:
            raise HTTPException(
                status_code=404,
                detail=f"Collection '{readable_id}' not found or you don't have access to it.",
            ) from e
        else:
            # For other errors, return a generic message but with 500 status
            raise HTTPException(
                status_code=500, detail=f"An error occurred while searching: {str(e)}"
            ) from e


@router.post(
    "/{readable_id}/refresh_all",
    response_model=list[schemas.SourceConnectionJob],
    responses=create_job_list_response(["completed"], "Multiple sync jobs triggered"),
)
async def refresh_all_source_connections(
    *,
    readable_id: str = Path(
        ..., description="The unique readable identifier of the collection to refresh"
    ),
    db: AsyncSession = Depends(deps.get_db),
    auth_context: AuthContext = Depends(deps.get_auth_context),
    background_tasks: BackgroundTasks,
) -> list[schemas.SourceConnectionJob]:
    """Trigger data synchronization for all source connections in the collection.

    <br/><br/>The sync jobs run asynchronously in the background, so this endpoint
    returns immediately with job details that you can use to track progress. You can
    monitor the status of individual data synchronization using the source connection
    endpoints.
    """
    # Check if collection exists
    collection = await crud.collection.get_by_readable_id(
        db, readable_id=readable_id, auth_context=auth_context
    )
    if collection is None:
        raise HTTPException(status_code=404, detail="Collection not found")

    # Convert to Pydantic model immediately
    collection_obj = schemas.Collection.model_validate(collection, from_attributes=True)

    # Get all source connections for this collection
    source_connections = await source_connection_service.get_source_connections_by_collection(
        db=db, collection=readable_id, auth_context=auth_context
    )

    if not source_connections:
        return []

    # Create a sync job for each source connection and run it in the background
    sync_jobs = []

    for sc in source_connections:
        # Create the sync job
        sync_job = await source_connection_service.run_source_connection(
            db=db, source_connection_id=sc.id, auth_context=auth_context
        )

        # Get necessary objects for running the sync
        sync = await crud.sync.get(
            db=db, id=sync_job.sync_id, auth_context=auth_context, with_connections=True
        )
        sync_dag = await sync_service.get_sync_dag(
            db=db, sync_id=sync_job.sync_id, auth_context=auth_context
        )

        # Get source connection with auth_fields for temporal processing
        source_connection = await source_connection_service.get_source_connection(
            db=db,
            source_connection_id=sc.id,
            show_auth_fields=True,  # Important: Need actual auth_fields for temporal
            auth_context=auth_context,
        )

        # Prepare objects for background task
        sync = schemas.Sync.model_validate(sync, from_attributes=True)
        sync_dag = schemas.SyncDag.model_validate(sync_dag, from_attributes=True)
        source_connection = schemas.SourceConnection.from_orm_with_collection_mapping(
            source_connection
        )

        # Add to jobs list
        sync_jobs.append(sync_job.to_source_connection_job(sc.id))

        # Start the sync job in the background or via Temporal
        if await temporal_service.is_temporal_enabled():
            # Use Temporal workflow
            await temporal_service.run_source_connection_workflow(
                sync=sync,
                sync_job=sync_job,
                sync_dag=sync_dag,
                collection=collection_obj,  # Use the already converted object
                source_connection=source_connection,
                auth_context=auth_context,
            )
        else:
            # Fall back to background tasks
            background_tasks.add_task(
                sync_service.run,
                sync,
                sync_job,
                sync_dag,
                collection_obj,  # Use the already converted object
                source_connection,
                auth_context,
            )

    return sync_jobs<|MERGE_RESOLUTION|>--- conflicted
+++ resolved
@@ -11,11 +11,7 @@
 from airweave.api.router import TrailingSlashRouter
 from airweave.core.collection_service import collection_service
 from airweave.core.logging import ContextualLogger
-<<<<<<< HEAD
-from airweave.core.search_service import ResponseType, search_service
-=======
 from airweave.core.search_service import search_service
->>>>>>> ef9e1a03
 from airweave.core.source_connection_service import source_connection_service
 from airweave.core.sync_service import sync_service
 from airweave.core.temporal_service import temporal_service
@@ -182,10 +178,7 @@
             auth_context=auth_context,
             response_type=response_type,
             logger=logger,
-<<<<<<< HEAD
-=======
             expansion_strategy=QueryExpansionStrategy.AUTO,
->>>>>>> ef9e1a03
         )
     except Exception as e:
         logger.error(f"Search error for collection {readable_id}: {str(e)}")
