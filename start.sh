#!/bin/bash

set -x  # Enable debug mode to see what's happening
set -euo pipefail

# ---- Optional flags/env (do not change default behavior) ---------------------
NONINTERACTIVE="${NONINTERACTIVE:-}"
<<<<<<< HEAD
CI_COMPOSE_OVERRIDE="${CI_COMPOSE_OVERRIDE:-}"
COMPOSE_EXTRA_ARGS="${COMPOSE_EXTRA_ARGS:-}"
=======
SKIP_LOCAL_EMBEDDINGS="${SKIP_LOCAL_EMBEDDINGS:-}"  # Explicitly skip local embeddings
SKIP_FRONTEND="${SKIP_FRONTEND:-}"  # Explicitly skip frontend
>>>>>>> 33f23fc2

while [[ $# -gt 0 ]]; do
  case "$1" in
    --noninteractive) NONINTERACTIVE=1; shift ;;
    --skip-local-embeddings) SKIP_LOCAL_EMBEDDINGS=1; shift ;;
    --skip-frontend) SKIP_FRONTEND=1; shift ;;
    *) echo "Unknown arg: $1"; exit 2 ;;
  esac
done

# ---- Helpers -----------------------------------------------------------------
have_cmd() { command -v "$1" >/dev/null 2>&1; }

# ---- .env handling (backward compatible) -------------------------------------
# Check if .env exists, if not create it from example
if [ ! -f .env ]; then
    echo "Creating .env file from example..."
    cp .env.example .env
    echo ".env file created"
fi

# Check if ENCRYPTION_KEY exists AND has a non-empty value in .env
EXISTING_KEY=$(grep "^ENCRYPTION_KEY=" .env 2>/dev/null | head -1 | cut -d'=' -f2- | tr -d '"' | tr -d ' ')

if [ -n "$EXISTING_KEY" ]; then
    echo "Encryption key already exists in .env file, skipping generation."
    echo "Current ENCRYPTION_KEY value: ********"
else
    echo "No valid encryption key found. Generating new encryption key..."
    NEW_KEY=$(openssl rand -base64 32)
    echo "Generated key: $NEW_KEY"

    # Remove any existing empty ENCRYPTION_KEY line
    grep -v "^ENCRYPTION_KEY=" .env > .env.tmp 2>/dev/null || true
    mv .env.tmp .env

    # Add the new encryption key at the end of the file
    echo "ENCRYPTION_KEY=\"$NEW_KEY\"" >> .env
    echo "Added new ENCRYPTION_KEY to .env file"
fi

# Check if STATE_SECRET exists AND has a non-empty value in .env
EXISTING_STATE_SECRET=$(grep "^STATE_SECRET=" .env 2>/dev/null | head -1 | cut -d'=' -f2- | tr -d '"' | tr -d ' ')

if [ -n "$EXISTING_STATE_SECRET" ]; then
    echo "STATE_SECRET already exists in .env file, skipping generation."
    echo "Current STATE_SECRET value: ********"
else
    echo "No valid STATE_SECRET found. Generating new HMAC secret..."
    # Generate a secure 32-byte URL-safe secret
    NEW_STATE_SECRET=$(python3 -c 'import secrets; print(secrets.token_urlsafe(32))' 2>/dev/null || openssl rand -base64 32)
    echo "Generated STATE_SECRET: ********"

    # Remove any existing empty STATE_SECRET line
    grep -v "^STATE_SECRET=" .env > .env.tmp 2>/dev/null || true
    mv .env.tmp .env

    # Add the new STATE_SECRET at the end of the file
    echo "STATE_SECRET=\"$NEW_STATE_SECRET\"" >> .env
    echo "Added new STATE_SECRET to .env file"
fi

# Add SKIP_AZURE_STORAGE for faster local startup
if ! grep -q "^SKIP_AZURE_STORAGE=" .env; then
    echo "SKIP_AZURE_STORAGE=true" >> .env
    echo "Added SKIP_AZURE_STORAGE=true for faster startup"
fi

# Ask for OpenAI API key (skip in NONINTERACTIVE)
if [ -z "${NONINTERACTIVE}" ]; then
  echo ""
  echo "OpenAI API key is required for files and natural language search functionality."
  read -p "Would you like to add your OPENAI_API_KEY now? You can also do this later by editing the .env file manually. (y/n): " ADD_OPENAI_KEY

  if [ "$ADD_OPENAI_KEY" = "y" ] || [ "$ADD_OPENAI_KEY" = "Y" ]; then
      read -p "Enter your OpenAI API key: " OPENAI_KEY

      # Remove any existing OPENAI_API_KEY line
      grep -v "^OPENAI_API_KEY=" .env > .env.tmp
      mv .env.tmp .env

      # Add the new OpenAI API key
      echo "OPENAI_API_KEY=\"$OPENAI_KEY\"" >> .env
      echo "OpenAI API key added to .env file."
  else
      echo "You can add your OPENAI_API_KEY later by editing the .env file manually."
      echo "Add the following line to your .env file:"
      echo "OPENAI_API_KEY=\"your-api-key-here\""
  fi
else
  echo "NONINTERACTIVE=1: Skipping OPENAI_API_KEY prompt."
fi

# Ask for Mistral API key (skip in NONINTERACTIVE)
if [ -z "${NONINTERACTIVE}" ]; then
  echo ""
  echo "Mistral API key is required for certain AI functionality."
  read -p "Would you like to add your MISTRAL_API_KEY now? You can also do this later by editing the .env file manually. (y/n): " ADD_MISTRAL_KEY

  if [ "$ADD_MISTRAL_KEY" = "y" ] || [ "$ADD_MISTRAL_KEY" = "Y" ]; then
      read -p "Enter your Mistral API key: " MISTRAL_KEY

      # Remove any existing MISTRAL_API_KEY line
      grep -v "^MISTRAL_API_KEY=" .env > .env.tmp
      mv .env.tmp .env

      # Add the new Mistral API key
      echo "MISTRAL_API_KEY=\"$MISTRAL_KEY\"" >> .env
      echo "Mistral API key added to .env file."
  else
      echo "You can add your MISTRAL_API_KEY later by editing the .env file manually."
      echo "Add the following line to your .env file:"
      echo "MISTRAL_API_KEY=\"your-api-key-here\""
  fi
else
  echo "NONINTERACTIVE=1: Skipping MISTRAL_API_KEY prompt."
fi

# ---- Compose tool selection ---------------------------------------------------
# Check if "docker compose" is available (Docker Compose v2)
if docker compose version >/dev/null 2>&1; then
  COMPOSE_CMD="docker compose"
# Else, fall back to "docker-compose" (Docker Compose v1)
elif docker-compose --version >/dev/null 2>&1; then
  COMPOSE_CMD="docker-compose"
elif podman-compose --version > /dev/null 2>&1; then
  COMPOSE_CMD="podman-compose"
else
  echo "Neither 'docker compose', 'docker-compose', nor 'podman-compose' found. Please install Docker Compose."
  exit 1
fi

# Add this block: Check if Docker daemon is running
if docker info > /dev/null 2>&1; then
    CONTAINER_CMD="docker"
elif have_cmd podman && podman info > /dev/null 2>&1; then
    CONTAINER_CMD="podman"
else
    echo "Error: Docker daemon is not running. Please start Docker and try again."
    exit 1
fi

echo "Using commands: ${CONTAINER_CMD} and ${COMPOSE_CMD}"

# Check for existing airweave containers
EXISTING_CONTAINERS=$(${CONTAINER_CMD} ps -a --filter "name=airweave" --format "{{.Names}}" | tr '\n' ' ')

if [ -n "$EXISTING_CONTAINERS" ]; then
  echo "Found existing airweave containers: $EXISTING_CONTAINERS"
  if [ -z "${NONINTERACTIVE}" ]; then
    read -p "Would you like to remove them before starting? (y/n): " REMOVE_CONTAINERS
    if [ "$REMOVE_CONTAINERS" = "y" ] || [ "$REMOVE_CONTAINERS" = "Y" ]; then
      echo "Removing existing containers..."
      ${CONTAINER_CMD} rm -f $EXISTING_CONTAINERS || true
      echo "Removing database volume..."
      ${CONTAINER_CMD} volume rm airweave_postgres_data || true
      echo "Containers and volumes removed."
    else
      echo "Warning: Starting with existing containers may cause conflicts."
    fi
  else
    echo "NONINTERACTIVE=1: Removing existing containers and volume..."
    ${CONTAINER_CMD} rm -f $EXISTING_CONTAINERS || true
    ${CONTAINER_CMD} volume rm airweave_postgres_data || true
  fi
fi

echo ""

# Show which images will be used
if [ -n "${BACKEND_IMAGE:-}" ] || [ -n "${FRONTEND_IMAGE:-}" ]; then
    echo "Using custom Docker images:"
    echo "  Backend:  ${BACKEND_IMAGE:-ghcr.io/airweave-ai/airweave-backend:latest}"
    echo "  Frontend: ${FRONTEND_IMAGE:-ghcr.io/airweave-ai/airweave-frontend:latest}"
    echo ""
fi

# Determine which optional services to start (default: all enabled for local dev)
USE_LOCAL_EMBEDDINGS=true
USE_FRONTEND=true

# Check if OpenAI API key exists in .env - auto-skip local embeddings if present
if [ -f .env ]; then
    OPENAI_KEY=$(grep "^OPENAI_API_KEY=" .env 2>/dev/null | head -1 | cut -d'=' -f2- | tr -d '"' | tr -d ' ')
    if [ -n "$OPENAI_KEY" ] && [ "$OPENAI_KEY" != "your-api-key-here" ]; then
        echo "OpenAI API key detected - skipping local embeddings service (~2GB)"
        USE_LOCAL_EMBEDDINGS=false
    fi
fi

# Check for explicit skip flags (used in CI)
if [ -n "$SKIP_LOCAL_EMBEDDINGS" ]; then
    echo "SKIP_LOCAL_EMBEDDINGS is set - skipping local embeddings service"
    USE_LOCAL_EMBEDDINGS=false
fi

if [ -n "$SKIP_FRONTEND" ]; then
    echo "SKIP_FRONTEND is set - skipping frontend service"
    USE_FRONTEND=false
fi

# Build compose command with profiles (default: enable both)
COMPOSE_CMD_WITH_OPTS="$COMPOSE_CMD -f docker/docker-compose.yml"
if [ "$USE_LOCAL_EMBEDDINGS" = true ]; then
    echo "Starting with local embeddings service (text2vec-transformers)"
    COMPOSE_CMD_WITH_OPTS="$COMPOSE_CMD_WITH_OPTS --profile local-embeddings"
else
    echo "Starting without local embeddings (backend will use OpenAI)"
fi

if [ "$USE_FRONTEND" = true ]; then
    echo "Starting with frontend UI"
    COMPOSE_CMD_WITH_OPTS="$COMPOSE_CMD_WITH_OPTS --profile frontend"
else
    echo "Starting without frontend (backend-only mode)"
fi

echo "Starting Docker services..."
<<<<<<< HEAD
if ! $COMPOSE_CMD $COMPOSE_FILES up -d $COMPOSE_EXTRA_ARGS; then
=======
if ! $COMPOSE_CMD_WITH_OPTS up -d; then
>>>>>>> 33f23fc2
    echo "❌ Failed to start Docker services"
    echo "Check the error messages above and try running:"
    echo "  docker logs airweave-backend"
    echo "  docker logs airweave-frontend"
    exit 1
fi

# Wait a moment for services to initialize
echo ""
echo "Waiting for services to initialize..."
sleep 10

# Check if backend is healthy (with retries)
echo "Checking backend health..."
MAX_RETRIES=30
RETRY_COUNT=0
BACKEND_HEALTHY=false

while [ $RETRY_COUNT -lt $MAX_RETRIES ]; do
  if ${CONTAINER_CMD} exec airweave-backend curl -f http://localhost:8001/health >/dev/null 2>&1; then
    echo "✅ Backend is healthy!"
    BACKEND_HEALTHY=true
    break
  else
    echo "⏳ Backend is still starting... (attempt $((RETRY_COUNT + 1))/$MAX_RETRIES)"
    RETRY_COUNT=$((RETRY_COUNT + 1))
    sleep 5
  fi
done

if [ "$BACKEND_HEALTHY" = false ]; then
  echo "❌ Backend failed to start after $MAX_RETRIES attempts"
  echo "Check backend logs with: docker logs airweave-backend"
  echo "Common issues:"
  echo "  - Database connection problems"
  echo "  - Missing environment variables"
  echo "  - Platform sync errors"
fi

# Check if frontend needs to be started manually (only if we started it)
if [ "$USE_FRONTEND" = true ]; then
  FRONTEND_STATUS=$(${CONTAINER_CMD} inspect airweave-frontend --format='{{.State.Status}}' 2>/dev/null || true)
  if [ "$FRONTEND_STATUS" = "created" ] || [ "$FRONTEND_STATUS" = "exited" ]; then
    echo "Starting frontend container..."
    ${CONTAINER_CMD} start airweave-frontend || true
    sleep 5
  fi
fi

# Final status check
echo ""
echo "🚀 Airweave Status:"
echo "=================="

SERVICES_HEALTHY=true

# Check each service
if ${CONTAINER_CMD} exec airweave-backend curl -f http://localhost:8001/health >/dev/null 2>&1; then
  echo "✅ Backend API:    http://localhost:8001"
else
  echo "❌ Backend API:    Not responding (check logs with: docker logs airweave-backend)"
  SERVICES_HEALTHY=false
fi

# Only check frontend if we started it
if [ "$USE_FRONTEND" = true ]; then
  if curl -f http://localhost:8080 >/dev/null 2>&1; then
    echo "✅ Frontend UI:    http://localhost:8080"
  else
    echo "❌ Frontend UI:    Not responding (check logs with: docker logs airweave-frontend)"
    SERVICES_HEALTHY=false
  fi
else
  echo "⏭️  Frontend UI:    Skipped (backend-only mode)"
fi

echo ""
echo "Other services:"
echo "📊 Temporal UI:    http://localhost:8088"
echo "🗄️  PostgreSQL:    localhost:5432"
echo "🔍 Qdrant:        http://localhost:6333"

if [ "$USE_LOCAL_EMBEDDINGS" = true ]; then
  echo "🤖 Embeddings:    http://localhost:9878 (local text2vec)"
else
  echo "🤖 Embeddings:    OpenAI API"
fi
echo ""
echo "To view logs: docker logs <container-name>"
echo "To stop all services: docker compose -f docker/docker-compose.yml down"
echo ""

if [ "$SERVICES_HEALTHY" = true ]; then
  echo "🎉 All services started successfully!"
else
  echo "⚠️  Some services failed to start properly. Check the logs above for details."
  exit 1
fi<|MERGE_RESOLUTION|>--- conflicted
+++ resolved
@@ -5,13 +5,8 @@
 
 # ---- Optional flags/env (do not change default behavior) ---------------------
 NONINTERACTIVE="${NONINTERACTIVE:-}"
-<<<<<<< HEAD
-CI_COMPOSE_OVERRIDE="${CI_COMPOSE_OVERRIDE:-}"
-COMPOSE_EXTRA_ARGS="${COMPOSE_EXTRA_ARGS:-}"
-=======
 SKIP_LOCAL_EMBEDDINGS="${SKIP_LOCAL_EMBEDDINGS:-}"  # Explicitly skip local embeddings
 SKIP_FRONTEND="${SKIP_FRONTEND:-}"  # Explicitly skip frontend
->>>>>>> 33f23fc2
 
 while [[ $# -gt 0 ]]; do
   case "$1" in
@@ -230,11 +225,7 @@
 fi
 
 echo "Starting Docker services..."
-<<<<<<< HEAD
-if ! $COMPOSE_CMD $COMPOSE_FILES up -d $COMPOSE_EXTRA_ARGS; then
-=======
 if ! $COMPOSE_CMD_WITH_OPTS up -d; then
->>>>>>> 33f23fc2
     echo "❌ Failed to start Docker services"
     echo "Check the error messages above and try running:"
     echo "  docker logs airweave-backend"
