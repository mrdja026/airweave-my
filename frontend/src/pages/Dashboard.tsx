--- conflicted
+++ resolved
@@ -8,11 +8,6 @@
 import { toast } from "sonner";
 import { getAppIconUrl } from "@/lib/utils/icons";
 import { useTheme } from "@/lib/theme-provider";
-<<<<<<< HEAD
-import { CollectionCard, SourceButton, ApiKeyCard, ExampleProjectCard } from "@/components/dashboard";
-import { CreateCollectionDialog } from "@/components/collections/CreateCollectionDialog";
-import { UnifiedDataSourceGrid } from "@/components/data-sources/UnifiedDataSourceGrid";
-=======
 import {
   CollectionCard,
   SourceButton,
@@ -20,7 +15,6 @@
   ExampleProjectCard,
   CreateCollectionDialog
 } from "@/components/dashboard";
->>>>>>> 54fb794b
 
 // Collection type definition
 interface Collection {
@@ -178,44 +172,6 @@
     toast.info("New API key feature coming soon");
   };
 
-<<<<<<< HEAD
-  const handleSourceClick = (sourceId: string) => {
-    // Find the source with more detailed information
-    const source = sources.find(s => s.id === sourceId);
-    if (source) {
-      // Include description if available
-      const enhancedSource = {
-        ...source,
-        description: source.description || `Connect to your ${source.name} account`
-      };
-      setSelectedSource(enhancedSource);
-      setShowCreateCollectionDialog(true);
-    } else {
-      toast.error("Source not found");
-    }
-  };
-
-  // Handle collection creation
-  const handleCollectionCreated = (collectionId: string, collection: any) => {
-    // Now that we have the collection, we need to start the source integration flow
-    // Trigger the source connection dialog/flow
-    startSourceIntegration(collectionId, selectedSource!);
-  };
-
-  // Start the source integration process
-  const startSourceIntegration = (collectionId: string, source: Source) => {
-    // Create a custom event to trigger the source connection dialog/flow
-    const event = new CustomEvent('initiate-connection', {
-      detail: {
-        source,
-        collectionId
-      }
-    });
-    document.dispatchEvent(event);
-
-    // Navigate to the collection detail page where the user can see it being set up
-    navigate(`/collections/${collectionId}`);
-=======
   const handleSourceClick = (source: Source) => {
     // Open the dialog with the selected source
     setSelectedSource(source);
@@ -229,7 +185,6 @@
 
     // Refresh collections without showing loading state
     fetchCollections(false);
->>>>>>> 54fb794b
   };
 
   // Top 3 collections
@@ -265,10 +220,6 @@
   ];
 
   return (
-<<<<<<< HEAD
-    <div className="mx-auto w-full max-w-[1800px] px-4 sm:px-6 py-6 pb-8">
-      <div className="grid grid-cols-1 md:grid-cols-3 lg:grid-cols-4 gap-4 sm:gap-6 lg:gap-8">
-=======
     <div className="mx-auto w-full max-w-[1800px] px-6 py-6 pb-8">
       {/* Collection Creation Dialog */}
       {selectedSource && (
@@ -282,7 +233,6 @@
       )}
 
       <div className="grid grid-cols-1 lg:grid-cols-3 gap-8">
->>>>>>> 54fb794b
         {/* Main content (left column) */}
         <div className="md:col-span-2 lg:col-span-3 space-y-8 sm:space-y-10">
           {/* Collections Section */}
